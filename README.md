--- conflicted
+++ resolved
@@ -54,15 +54,7 @@
 
 We provide checkpoints for the end-to-end finetuned DiffMS model as well as the pretrained encoder/decoder weights [here](https://zenodo.org/records/15122968).
 
-<<<<<<< HEAD
 To load the pretrained DiffMS weights, set the load_weights argument in [general_default.yaml](configs/general/general_default.yaml) to the corresponding path. To use the pretrained encoder/decoder set the corresponding arguments in [general_default.yaml](configs/general/general_default.yaml).
-=======
-## Run the code
-  
-For fingerprint-molecule pretraining run [fp2mol_main.py](src/fp2mol_main.py). You will need to set the dataset in config.yaml to 'fp2mol'. The primary pretraining dataset in our paper is referred to as 'combined' in the fp2mol.yaml config. 
-
-To finetune the end-to-end model on spectra-molecule generation, run [spec2mol_main.py](src/spec2mol_main.py). You will also need to set the dataset in config.yaml to 'msg' for MassSpecGym or 'canopus' for NPLIB1. You can specify checkpoints for the pretrained encoder/decoder in general_default.yaml. We are planning to make pretrained checkpoints available soon. 
->>>>>>> fb3eb40b
 
 ## License
 
